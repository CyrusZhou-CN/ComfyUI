--- conflicted
+++ resolved
@@ -2320,11 +2320,8 @@
         "nodes_camera_trajectory.py",
         "nodes_edit_model.py",
         "nodes_tcfg.py",
-<<<<<<< HEAD
+        "nodes_context_windows.py",
         "nodes_assets_test.py",
-=======
-        "nodes_context_windows.py",
->>>>>>> bd2ab739
     ]
 
     import_failed = []
