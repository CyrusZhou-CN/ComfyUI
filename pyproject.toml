--- conflicted
+++ resolved
@@ -23,12 +23,8 @@
   # See all rules here: https://docs.astral.sh/ruff/rules/#pyflakes-f
   "F",
 ]
-<<<<<<< HEAD
 lint.ignore = ["E501"]  # disable line-length checking
 exclude = ["*.ipynb", "**/generated/*.pyi"]
 
 [tool.ruff.lint.per-file-ignores]
-"!comfy_extras/v3/*" = ["E", "I"]  # enable these rules only for V3 nodes
-=======
-exclude = ["*.ipynb", "**/generated/*.pyi"]
->>>>>>> 0a3d062e
+"!comfy_extras/v3/*" = ["E", "I"]  # enable these rules only for V3 nodes